--- conflicted
+++ resolved
@@ -45,31 +45,21 @@
 #define CONFIG_CMD_ASKENV
 #define CONFIG_VERSION_VARIABLE
 
-/* removed */
-
 /* set to negative value for no autoboot */
-<<<<<<< HEAD
 #define CONFIG_BOOTDELAY		1
 #define CONFIG_ENV_VARS_UBOOT_CONFIG
 #define CONFIG_ENV_VARS_UBOOT_RUNTIME_CONFIG
-=======
-#define CONFIG_BOOTDELAY		-1
->>>>>>> c3e21abf
 #define CONFIG_EXTRA_ENV_SETTINGS \
 	"loadaddr=0x80200000\0" \
 	"fdtaddr=0x80F80000\0" \
 	"rdaddr=0x81000000\0" \
-<<<<<<< HEAD
 	"bootfile=/boot/uImage\0" \
 	"fdtfile=\0" \
-=======
-	"bootfile=uImage\0" \
->>>>>>> c3e21abf
 	"console=ttyO0,115200n8\0" \
 	"optargs=\0" \
 	"mmcdev=0\0" \
 	"mmcroot=/dev/mmcblk0p2 ro\0" \
-	"mmcrootfstype=ext3 rootwait\0" \
+	"mmcrootfstype=ext4 rootwait\0" \
 	"ramroot=/dev/ram0 rw ramdisk_size=65536 initrd=${rdaddr},64M\0" \
 	"ramrootfstype=ext2\0" \
 	"mmcargs=setenv bootargs console=${console} " \
@@ -85,7 +75,8 @@
 		"root=${ramroot} " \
 		"rootfstype=${ramrootfstype}\0" \
 	"loadramdisk=fatload mmc ${mmcdev} ${rdaddr} ramdisk.gz\0" \
-	"loaduimage=fatload mmc ${mmcdev} ${loadaddr} ${bootfile}\0" \
+	"loaduimagefat=fatload mmc ${mmcdev} ${loadaddr} ${bootfile}\0" \
+	"loaduimage=ext2load mmc ${mmcdev}:2 ${loadaddr} ${bootfile}\0" \
 	"mmcboot=echo Booting from mmc ...; " \
 		"run mmcargs; " \
 		"bootm ${loadaddr}\0" \
@@ -238,10 +229,9 @@
 #define CONFIG_SPL_LIBGENERIC_SUPPORT
 #define CONFIG_SPL_SERIAL_SUPPORT
 #define CONFIG_SPL_GPIO_SUPPORT
-/*#define CONFIG_SPL_YMODEM_SUPPORT
+#define CONFIG_SPL_YMODEM_SUPPORT
 #define CONFIG_SPL_NET_SUPPORT
 #define CONFIG_SPL_NET_VCI_STRING	"AM335x U-Boot SPL"
-<<<<<<< HEAD
 #define CONFIG_SPL_ETH_SUPPORT
 #define CONFIG_SPL_SPI_SUPPORT
 #define CONFIG_SPL_SPI_FLASH_SUPPORT
@@ -250,9 +240,6 @@
 #define CONFIG_SPL_SPI_CS		0
 #define CONFIG_SYS_SPI_U_BOOT_OFFS	0x20000
 #define CONFIG_SYS_SPI_U_BOOT_SIZE	0x40000
-=======
-#define CONFIG_SPL_ETH_SUPPORT*/
->>>>>>> c3e21abf
 #define CONFIG_SPL_LDSCRIPT		"$(CPUDIR)/omap-common/u-boot-spl.lds"
 
 #define CONFIG_SPL_BOARD_INIT
@@ -349,7 +336,6 @@
 #define CONFIG_PHY_ADDR			0
 #define CONFIG_PHY_SMSC
 
-<<<<<<< HEAD
 #define CONFIG_NAND
 /* NAND support */
 #ifdef CONFIG_NAND
@@ -365,30 +351,6 @@
 #define CONFIG_ENV_IS_IN_NAND
 #define CONFIG_ENV_OFFSET		0x260000 /* environment starts here */
 #define CONFIG_SYS_ENV_SECT_SIZE	(128 << 10)	/* 128 KiB */
-=======
-/* Atmel I2C TPM, libtlcl, and sboot */
-#ifdef CONFIG_ATMEL_TPM
-/* #define DEBUG */
-#define CONFIG_TPM /* builds libtlcl */
-/* #define CONFIG_TLCL_DEBUG */
-#define CONFIG_TLCL_SEAL /* required by SBOOT */
-#define CONFIG_SPL_TPM_SUPPORT
-
-#define CONFIG_CMD_TPM
-#define CONFIG_CMD_TPM_TLCL
-#define CONFIG_TPM_I2C_ATMEL
-#define CONFIG_TPM_I2C_BUS 1
-#define CONFIG_TPM_I2C_ADDR 0x29
-
-#define CONFIG_SBOOT
-/* #define CONFIG_SBOOT_ENFORCE */
-/* #define CONFIG_SBOOT_DISABLE_CONSOLE_EXTEND */
-/* #define CONFIG_SBOOT_DISABLE_ENV_EXTEND */
-#define CONFIG_CMD_SBOOT
-#define CONFIG_SPL_SBOOT_SUPPORT
-#define CONFIG_SBOOT_UBOOT_SEAL_INDEX 0xd000
-#define CONFIG_SBOOT_IMAGE_SEAL_INDEX (0xd000 + 268)
->>>>>>> c3e21abf
 #endif
 
 #endif	/* ! __CONFIG_AM335X_EVM_H */